--- conflicted
+++ resolved
@@ -2,8 +2,6 @@
 echo "
 Running docker-builder build.sh
 "
-<<<<<<< HEAD
-=======
 
 function StopIfError() {
 exit_status=$1
@@ -15,7 +13,6 @@
 fi
 }
 
->>>>>>> ed6bddb0
 source /workdir/venv/bin/activate
 StopIfError $? "Failed to activate python virtual env"
 
@@ -48,13 +45,5 @@
 make protobuf:
 "
 
-<<<<<<< HEAD
-echo "
-make protobuf:
-"
-
 make protobuf
-=======
-make protobuf
-StopIfError $? "Failed to make protobuf"
->>>>>>> ed6bddb0
+StopIfError $? "Failed to make protobuf"